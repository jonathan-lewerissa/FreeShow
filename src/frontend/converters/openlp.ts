--- conflicted
+++ resolved
@@ -49,11 +49,7 @@
 
     let location: any = { page: "show" }
     if (data.length === 1) location.project = get(activeProject)
-<<<<<<< HEAD
-    history({ id: "newShow", newData: { show }, location })
-=======
     history({ id: "newShow", newData: { show, open: data.length < 2 }, location })
->>>>>>> b1110ea4
   })
   activePopup.set(null)
 }
