<script lang="ts">
  import type { MediaFit } from "../../../types/Main"

  import { activeEdit, activeShow, media, outputs, showsCache } from "../../stores"
  import MediaLoader from "../drawer/media/MediaLoader.svelte"
  import { history } from "../helpers/history"
  import { getActiveOutputs, getResolution } from "../helpers/output"
  import { getMediaFilter } from "../helpers/showActions"
  import { _show } from "../helpers/shows"
  import { getStyles } from "../helpers/style"
  import T from "../helpers/T.svelte"
  import { getStyleResolution } from "../slide/getStyleResolution"
  import Zoomed from "../slide/Zoomed.svelte"
  import Center from "../system/Center.svelte"
  import DropArea from "../system/DropArea.svelte"
  import Snaplines from "../system/Snaplines.svelte"
  import Editbox from "./Editbox.svelte"

  $: currentShow = $activeShow?.id
  $: if (currentShow && $showsCache[currentShow] && $activeEdit.slide === null && _show("active").slides().get().length) activeEdit.set({ slide: 0, items: [] })
  $: ref = currentShow && $showsCache[currentShow] ? _show("active").layouts("active").ref()[0] : null
  $: Slide = $activeEdit.slide !== null && ref?.[$activeEdit.slide!] ? _show("active").slides([ref[$activeEdit.slide!]?.id]).get()[0] : null

  let lines: [string, number][] = []
  let mouse: any = null
  let newStyles: any = {}
  $: active = $activeEdit.items

  let width: number = 0
  let height: number = 0
  $: resolution = getResolution(Slide?.settings?.resolution, $outputs)
  // TODO: zoom more in...

  let ratio: number = 1

  // get backgruond
  $: bgId = ref?.[$activeEdit.slide!]?.data.background

  // get ghost background
  $: if (!bgId) {
    ref?.forEach((a, i) => {
      if (i <= $activeEdit.slide!) {
<<<<<<< HEAD
        if (a.data.actions?.clearBackground) bgId = null
=======
        if (a.data.actions?.clearBackground || a.data.disabled) bgId = null
>>>>>>> b1110ea4
        else if (a.data.background) bgId = a.data.background
      }
    })
  }

  $: background = bgId && currentShow ? $showsCache[currentShow].media[bgId] : null
  // $: slideOverlays = ref?.[$activeEdit.slide!]?.data.overlays || []

  let filter: string = ""
  let flipped: boolean = false
  let fit: MediaFit = "contain"

  $: if (background?.path) {
    // TODO: use show filter if existing
    filter = getMediaFilter(background.path)
    flipped = $media[background.path]?.flipped || false
    fit = $media[background.path]?.fit || "contain"
  }

  $: {
    if (active.length) updateStyles()
    else newStyles = {}
  }

  function updateStyles() {
    if (!Object.keys(newStyles).length) return

    let items = $showsCache[$activeShow?.id!].slides[ref[$activeEdit.slide!]?.id].items
    let values: any[] = []
    active.forEach((id) => {
      let item = items[id]
      if (item) {
        let styles: any = getStyles(item.style)
        let textStyles: string = ""

        Object.entries(newStyles).forEach(([key, value]: any) => (styles[key] = value))
        Object.entries(styles).forEach((obj) => (textStyles += obj[0] + ":" + obj[1] + ";"))

        values.push(textStyles)
      }
    })

    history({
      id: "setStyle",
      newData: { style: { key: "style", values } },
      location: { page: "edit", show: $activeShow!, slide: ref[$activeEdit.slide!].id, items: active },
    })
  }

  // $: if (Object.keys(newStyles).length && $showsCache[$activeShow?.id!] && active.length) {
  //   // let items = $showsCache[$activeShow?.id!].slides[ref[$activeEdit.slide!].id].items
  //   let items = _show("active").slides([ref[$activeEdit.slide!].id]).items().get()[0]
  //   if (items) autoSize(active, items)
  // }

  let altKeyPressed: boolean = false
  function keydown(e: any) {
    if (e.altKey) {
      e.preventDefault()
      altKeyPressed = true
    }
  }
  function keyup() {
    altKeyPressed = false
  }
</script>

<svelte:window on:keydown={keydown} on:keyup={keyup} on:mousedown={keyup} />

<div class="parent" bind:offsetWidth={width} bind:offsetHeight={height}>
  {#if Slide}
    <DropArea id="edit">
      <Zoomed
        background={Slide?.settings?.color || $outputs[getActiveOutputs()[0]]?.show?.background || "black"}
        {resolution}
        style={getStyleResolution(resolution, width, height, "fit")}
        bind:ratio
        hideOverflow={false}
        center
      >
        <!-- background -->
        {#if !altKeyPressed && background}
          {#key background.path}
            <div class="background" style="zoom: {1 / ratio};opacity: 0.5;">
              <MediaLoader path={background.path || background.id || ""} type={background.type !== "player" ? background.type : null} {filter} {flipped} {fit} />
            </div>
          {/key}
        {/if}
        <!-- edit -->
        <Snaplines bind:lines bind:newStyles bind:mouse {ratio} {active} />
        {#each Slide.items as item, index}
          <Editbox {item} ref={{ showId: currentShow, id: Slide.id }} {index} {ratio} bind:mouse />
        {/each}
        <!-- overlays -->
        <!-- {#if !altKeyPressed && slideOverlays?.length}
        <div style="opacity: 0.5;pointer-events: none;">
          {#each slideOverlays as id}
            {#if $overlays[id]}
              {#each $overlays[id].items as item}
                <Textbox {item} ref={{ type: "overlay", id }} />
              {/each}
            {/if}
          {/each}
        </div>
      {/if} -->
      </Zoomed>
    </DropArea>
  {:else}
    <Center size={2} faded>
      <T id="empty.slide" />
    </Center>
  {/if}
</div>

<style>
  .parent {
    width: 100%;
    height: 100%;
    display: flex;
    justify-content: center;
    align-items: center;
    /* padding: 10px; */
    overflow: auto;
  }
</style><|MERGE_RESOLUTION|>--- conflicted
+++ resolved
@@ -40,11 +40,7 @@
   $: if (!bgId) {
     ref?.forEach((a, i) => {
       if (i <= $activeEdit.slide!) {
-<<<<<<< HEAD
-        if (a.data.actions?.clearBackground) bgId = null
-=======
         if (a.data.actions?.clearBackground || a.data.disabled) bgId = null
->>>>>>> b1110ea4
         else if (a.data.background) bgId = a.data.background
       }
     })
