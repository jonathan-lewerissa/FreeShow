import { get } from "svelte/store"
import type { OutSlide, Slide } from "../../../types/Show"
import { activeEdit, activePage, activeProject, activeShow, media, outLocked, outputs, overlays, projects, showsCache, slideTimers } from "./../../stores"
import { clearAudio, playAudio } from "./audio"
import { getMediaType } from "./media"
import { getActiveOutputs, setOutput } from "./output"
import { _show } from "./shows"

const keys: any = {
  ArrowDown: (index: number | null, shows: any) => {
    // change active show in project
    if (index === null) return 0
    index = shows.findIndex((_a: any, i: number) => i - 1 === index)
    return index === null || index < 0 ? null : index
  },
  ArrowUp: (index: number | null, shows: any) => {
    // change active show in project
    if (index === null) return shows.length - 1
    index = shows.findIndex((_a: any, i: number) => i + 1 === index)
    return index === null || index < 0 ? null : index
  },
}

export function checkInput(e: any) {
  if (e.target?.closest(".edit") || e.ctrlKey || e.metaKey) return
  // TODO: combine with ShowButton.svelte click()

  if (keys[e.key]) {
    if (get(activeProject) === null) return
    e.preventDefault()
    let shows = get(projects)[get(activeProject)!].shows
    let index: null | number = get(activeShow)?.index !== undefined ? get(activeShow)!.index! : null
    let newIndex: number = keys[e.key](index, shows)

    // show
<<<<<<< HEAD
    if (get(showsCache)[shows[newIndex].id]) {
      // set active layout from project
      if (shows[newIndex].layout) {
        showsCache.update((a) => {
          a[shows[newIndex].id].settings.activeLayout = get(projects)[get(activeProject)!].shows[newIndex!].layout!
          return a
        })
      }

      // set project layout
      projects.update((a) => {
        a[get(activeProject)!].shows[newIndex!].layout = get(showsCache)[shows[newIndex].id].settings.activeLayout
        return a
      })
    }
=======
    if (get(showsCache)[shows[newIndex].id]) swichProjectItem(newIndex, shows[newIndex].id)
>>>>>>> b1110ea4

    // Set active show in project list
    if (newIndex !== null && newIndex !== index) activeShow.set({ ...shows[newIndex], index: newIndex })
  }
}

export function swichProjectItem(pos: number, id: string) {
  let projectLayout: string = get(projects)[get(activeProject)!].shows[pos!].layout || ""

  // set active layout from project if it exists
  if (projectLayout) {
    if (!get(showsCache)[id].layouts[projectLayout]) projectLayout = Object.keys(get(showsCache)[id].layouts)[0]
    showsCache.update((a) => {
      a[id].settings.activeLayout = projectLayout
      return a
    })
  }

  // set project layout
  projects.update((a) => {
    a[get(activeProject)!].shows[pos!].layout = get(showsCache)[id].settings.activeLayout
    return a
  })
}

export function getItemWithMostLines(slide: Slide) {
  let amount: number = 0
  slide.items?.forEach((item) => {
    console.log(item.lines)
    let lines: number = item.lines?.filter((a) => a.text.filter((a) => a.value.length)?.length)?.length || 0
    if (lines > amount) amount = lines
  })
  return amount
}

function getOutputWithLines() {
  let outs = getActiveOutputs()
  let l = outs.find((id: string) => get(outputs)[id].show?.lines)
  l = get(outputs)[l]?.show?.lines
  return Number(l) || 0
}

export function nextSlide(e: any, start: boolean = false, end: boolean = false, loop: boolean = false, bypassLock: boolean = false, outputId: string | null = null) {
  if (get(outLocked) && !bypassLock) return
  if (document.activeElement instanceof window.HTMLElement) document.activeElement.blur()

  let currentOutput: any = get(outputs)[getActiveOutputs()[0]]
  if (outputId) currentOutput = get(outputs)[outputId]
  console.log(currentOutput)
  let slide: null | OutSlide = currentOutput.out?.slide || null
  console.log(slide)

  // let layout: SlideData[] = GetLayout(slide ? slide.id : null, slide ? slide.layout : null)
  let layout: any[] = _show(slide ? slide.id : "active")
    .layouts(slide ? [slide.layout] : "active")
    .ref()[0]
  let isLastSlide: boolean = slide && layout ? slide.index === layout.length - 1 && !layout[slide.index].end : false
  let index: null | number = null

  // lines
  let amountOfLinesToShow: number = getOutputWithLines() ? getOutputWithLines() : 0
  let linesIndex: null | number = amountOfLinesToShow && slide ? slide.line || 0 : null
  let showSlide: any = slide?.index !== undefined ? _show(slide.id).slides([layout[slide.index].id]).get()[0] : null
  let slideLines: null | number = showSlide ? getItemWithMostLines(showSlide) : null
  let currentLineStart: number = slideLines ? slideLines - (amountOfLinesToShow! % slideLines) : 0
  let hasLinesEnded: boolean = slideLines === null || linesIndex === null ? true : slideLines <= amountOfLinesToShow || amountOfLinesToShow! * linesIndex >= currentLineStart
  if (isLastSlide && !hasLinesEnded) isLastSlide = false

  // TODO: active show slide index on delete......

  // go to beginning if live mode & ctrl | no output | last slide active
  if (
    get(activePage) === "show" &&
    get(activeShow) &&
    (start || !slide || e?.ctrlKey || (isLastSlide && (get(activeShow)!.id !== slide?.id || get(showsCache)[get(activeShow)!.id]?.settings.activeLayout !== slide.layout)))
  ) {
    let id = loop ? slide!.id : get(activeShow)!.id
    if (!id) return

    // layout = GetLayout()
    layout = _show(id).layouts("active").ref()[0]
    if (!layout?.filter((a) => !a.data.disabled).length) return

    index = 0
    while (layout[index].data.disabled) index++

    // console.log(id, layout, index)
    setOutput("slide", { id, layout: _show(id).get("settings.activeLayout"), index }, false, outputId)
    updateOut(id, index, layout, true, outputId)
    return
  }

  if (!slide || slide.id === "temp") return

  let newSlideOut: any = { ...slide, line: 0 }
  if (!hasLinesEnded) {
    index = slide.index!
    newSlideOut.line = linesIndex! + 1
  } else {
    // TODO: Check for loop to beginning slide...
    index = getNextEnabled(slide.index!, end)
  }
  newSlideOut.index = index

  // go to next show if end
  if (index === null && get(activeShow)!.id === slide.id && get(showsCache)[get(activeShow)!.id]?.settings.activeLayout === slide.layout) {
    if (e.key === " " && get(activeProject)) {
      let index: number = typeof get(activeShow)?.index === "number" ? get(activeShow)!.index! : -1
      if (index + 1 < get(projects)[get(activeProject)!].shows.length) index++
      if (index > -1 && index !== get(activeShow)?.index) activeShow.set({ ...get(projects)[get(activeProject)!].shows[index], index })
    }
    return
  }

  if (index !== null) {
    setOutput("slide", newSlideOut, false, outputId)
    updateOut(slide ? slide.id : "active", index, layout, true, outputId)
  }
}

export function previousSlide() {
  if (get(outLocked)) return
  if (document.activeElement instanceof window.HTMLElement) document.activeElement.blur()

  let currentOutput: any = get(outputs)[getActiveOutputs()[0]]
  let slide: null | OutSlide = currentOutput.out?.slide || null
  // let layout: SlideData[] = GetLayout(slide ? slide.id : null, slide ? slide.layout : null)
  let layout: any[] = _show(slide ? slide.id : "active")
    .layouts(slide ? [slide.layout] : "active")
    .ref()[0]
  let activeLayout: string = _show(slide ? slide.id : "active").get("settings.activeLayout")
  let index: number | null = slide?.index !== undefined ? slide.index - 1 : layout ? layout.length - 1 : null
  if (index === null) return

  // lines
  let amountOfLinesToShow: number = getOutputWithLines() ? getOutputWithLines() : 0
  let linesIndex: null | number = amountOfLinesToShow && slide ? slide.line || 0 : null
  let hasLinesEnded: boolean = !slide || linesIndex === null || linesIndex < 1

  let line: number = linesIndex || 0
  if (hasLinesEnded) {
    if (index < 0 || !layout.slice(0, index + 1).filter((a) => !a.data.disabled).length) return
    while (layout[index].data.disabled) index--

    // get slide line
    let showSlide: any = _show(slide ? slide.id : "active")
      .slides([layout[index].id])
      .get()[0]
    let slideLines: null | number = showSlide ? getItemWithMostLines(showSlide) : null
    line = slideLines ? (amountOfLinesToShow >= slideLines ? 0 : slideLines - (amountOfLinesToShow % slideLines) - 1) : 0
  } else {
    index = slide!.index!
    line--
  }

  if (slide) setOutput("slide", { ...slide, index, line })
  else if (get(activeShow)) setOutput("slide", { id: get(activeShow)!.id, layout: activeLayout, index })

  updateOut(slide ? slide.id : "active", index, layout)
}

function getNextEnabled(index: null | number, end: boolean = false): null | number {
  if (index === null) return null

  index++

  let currentOutput: any = get(outputs)[getActiveOutputs()[0]]
  let slide: null | OutSlide = currentOutput.out?.slide || null
  let layout: any[] = _show(slide ? slide.id : "active")
    .layouts(slide ? [slide.layout] : "active")
    .ref()[0]

  if (layout[index - 1]?.data.end) index = 0
  if (!layout[index]) return null
  if (index >= layout.length || !layout.slice(index, layout.length).filter((a) => !a.data.disabled).length) return null

  while (layout[index].data.disabled && index < layout.length) index++

  if (end) {
    index = layout.length - 1
    while (layout[index].data.disabled && index > 0) index--
  }

  return index
}

export function getMediaFilter(bakgroundPath: string) {
  // let filter = ""
  // let mediaFilter = get(media)[bakgroundPath]?.filter
  // if (mediaFilter) Object.entries(mediaFilter).forEach(([id, a]: any) => (filter += ` ${id}(${a})`))
  // return filter
  return get(media)[bakgroundPath]?.filter || ""
}

export function updateOut(id: string, index: number, layout: any, extra: boolean = true, outputId: string | null = null) {
  if (get(activePage) !== "edit") activeEdit.set({ slide: index, items: [] })
  console.log(id)

  _show(id).set({ key: "timestamps.used", value: new Date().getTime() })
  let data = layout[index]?.data

  // holding "alt" key will disable all extra features
  if (!extra || !data) return

  // get output slide
  let outs = getActiveOutputs()
  let l = outs.find((id: string) => get(outputs)[id].show?.lines)
  // don't trigger actions if same slide, but different outputted line
  if (l && get(outputs)[l]?.out?.slide?.line && get(outputs)[l].out!.slide!.line! > 0) return

  let background = data.background

  // get ghost background
  if (!background) {
    layout.forEach((a, i) => {
      if (i <= index) {
<<<<<<< HEAD
        if (a.data.actions?.clearBackground) background = null
=======
        if (a.data.actions?.clearBackground || a.data.disabled) background = null
>>>>>>> b1110ea4
        else if (a.data.background) background = a.data.background
      }
    })
  }

  // background
  if (background) {
    let bg = _show(id).get("media")[background!]
    if (bg) {
      let bgData: any = {
        name: bg.name,
        type: bg.type || getMediaType(bg.path.slice(bg.path.lastIndexOf(".") + 1, bg.path.length)),
        path: bg.path,
        id: bg.id,
        muted: bg.muted !== false,
        loop: bg.loop !== false,
        filter: getMediaFilter(bg.path),
        flipped: get(media)[bg.path]?.flipped || false,
        fit: get(media)[bg.path]?.fit || "contain",
      }
      // outBackground.set(bgData)
      setOutput("background", bgData, false, outputId)
    }
  }

  // overlays
  if (data.overlays?.length) {
    setOutput("overlays", data.overlays, false, outputId, true)
  }

  // audio
  if (data.audio) {
    data.audio.forEach((audio: string) => {
      console.log(audio)
      let a = _show(id).get("media")[audio]
      if (a) playAudio(a, false)
    })
  }

  // nextTimer
  // clear any active slide timers
  Object.keys(get(slideTimers)).forEach((id) => {
    if (outs.includes(id)) get(slideTimers)[id].timer?.clear()
  })

  if ((data.nextTimer || 0) > 0) {
    // outTransition.set({ duration: data.nextTimer })
    setOutput("transition", { duration: data.nextTimer }, false, outputId)
  } else {
    // outTransition.set(null)
    setOutput("transition", null, false, outputId)
  }

  // actions
  if (data.actions) {
    if (data.actions.clearBackground) setOutput("background", null, false, outputId)
    if (data.actions.clearOverlays) clearOverlays()
    if (data.actions.clearAudio) clearAudio()
  }
}

export function clearOverlays() {
  let outs = getActiveOutputs()
  let outOverlays: string[] = get(outputs)[outs[0]]?.out?.overlays || []
  outOverlays = outOverlays.filter((id) => get(overlays)[id]?.locked)
  setOutput("overlays", outOverlays)
}<|MERGE_RESOLUTION|>--- conflicted
+++ resolved
@@ -33,25 +33,7 @@
     let newIndex: number = keys[e.key](index, shows)
 
     // show
-<<<<<<< HEAD
-    if (get(showsCache)[shows[newIndex].id]) {
-      // set active layout from project
-      if (shows[newIndex].layout) {
-        showsCache.update((a) => {
-          a[shows[newIndex].id].settings.activeLayout = get(projects)[get(activeProject)!].shows[newIndex!].layout!
-          return a
-        })
-      }
-
-      // set project layout
-      projects.update((a) => {
-        a[get(activeProject)!].shows[newIndex!].layout = get(showsCache)[shows[newIndex].id].settings.activeLayout
-        return a
-      })
-    }
-=======
     if (get(showsCache)[shows[newIndex].id]) swichProjectItem(newIndex, shows[newIndex].id)
->>>>>>> b1110ea4
 
     // Set active show in project list
     if (newIndex !== null && newIndex !== index) activeShow.set({ ...shows[newIndex], index: newIndex })
@@ -268,11 +250,7 @@
   if (!background) {
     layout.forEach((a, i) => {
       if (i <= index) {
-<<<<<<< HEAD
-        if (a.data.actions?.clearBackground) background = null
-=======
         if (a.data.actions?.clearBackground || a.data.disabled) background = null
->>>>>>> b1110ea4
         else if (a.data.background) background = a.data.background
       }
     })
