--- conflicted
+++ resolved
@@ -53,11 +53,7 @@
     ghostBackground = null
     layoutSlides.forEach((a, i) => {
       if (i <= index) {
-<<<<<<< HEAD
-        if (a.actions?.clearBackground) ghostBackground = null
-=======
         if (a.actions?.clearBackground || a.disabled) ghostBackground = null
->>>>>>> b1110ea4
         else if (a.background) ghostBackground = show.media[a.background]
       }
     })
