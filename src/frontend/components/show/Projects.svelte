<script lang="ts">
  import type { Tree } from "../../../types/Projects"
  import { activeProject, activeShow, dictionary, folders, loaded, projects, projectView } from "../../stores"
  import { history } from "../helpers/history"
  import Icon from "../helpers/Icon.svelte"
  import { getFileName, removeExtension } from "../helpers/media"
  import { loadShows } from "../helpers/setShow"
  import { checkInput } from "../helpers/showActions"
  import T from "../helpers/T.svelte"
  import Button from "../inputs/Button.svelte"
  // import ProjectsFolder from "../inputs/ProjectsFolder.svelte"
  import ShowButton from "../inputs/ShowButton.svelte"
  import { autoscroll } from "../system/autoscroll"
  import Autoscroll from "../system/Autoscroll.svelte"
  import Center from "../system/Center.svelte"
  import DropArea from "../system/DropArea.svelte"
  import SelectElem from "../system/SelectElem.svelte"
  import ProjectList from "./ProjectList.svelte"

  let tree: Tree[] = []
  $: f = Object.entries($folders).map(([id, folder]) => ({ ...folder, id, type: "folder" as "folder" }))
  $: p = Object.entries($projects).map(([id, project]) => ({ ...project, id, shows: [] as any }))
  $: {
    tree = [...f.sort((a, b) => a.name?.localeCompare(b.name)), ...p.sort((a, b) => a.name?.localeCompare(b.name))]

    folderSorted = []
    sortFolders()
    tree = folderSorted
  }

  let folderSorted: Tree[] = []
  function sortFolders(parent: string = "/", index: number = 0, path: string = "") {
    let filtered = tree.filter((a: any) => a.parent === parent).map((a) => ({ ...a, index, path }))
    filtered.forEach((folder) => {
      folderSorted.push(folder)
      if (folder.type === "folder") {
        sortFolders(folder.id, index + 1, path + folder.id + "/")
      }
    })
  }

  // autoscroll
  let scrollElem: any
  let offset: number = -1
  $: offset = autoscroll(scrollElem, ($activeShow?.index || 1) - 1)

  $: {
    // get pos if clicked in drawer
    if ($activeProject && $activeShow?.index !== undefined && $projects[$activeProject!].shows[$activeShow.index]?.id !== $activeShow?.id) findShowInProject()
  }

  function findShowInProject() {
    let i = $projects[$activeProject!].shows.findIndex((p) => p.id === $activeShow?.id)
    let pos: number = i > -1 ? i : $activeShow?.index || -1

    // ($activeShow?.type !== "video" && $activeShow?.type !== "image")
    if (pos < 0 || $activeShow?.index === pos) return

    activeShow.update((a) => {
      a!.index = pos
      return a
    })
  }

  activeProject.subscribe(loadProjectShows)
  function loadProjectShows(a: null | string) {
    if (!a || !$projects[a]) {
      activeProject.set(null)
      projectView.set(true)
      return
    }

    if ($loaded) {
      loadShows($projects[a].shows.filter((a) => a.type === undefined || a.type === "show").map((a) => a.id))
    }
    // TODO: CHECK VIDEOS
  }

  // pre v0.6.1
  $: if ($activeProject && $projects[$activeProject]?.notes !== undefined) moveNotes()
  function moveNotes() {
    projects.update((a) => {
      let notes: string = a[$activeProject!].notes || ""
      if (notes.length) a[$activeProject!].shows.splice(0, 0, { id: "notes", type: "section", name: "Notes", notes })

      delete a[$activeProject!].notes
      return a
    })
  }

  function addSection() {
    history({ id: "newSection", newData: { index: -1 }, location: { page: "show", project: $activeProject } })
  }
</script>

<svelte:window on:keydown={checkInput} />

<div class="main">
  <span class="tabs">
    <!-- TODO: set different project system folders.... -->
    <!-- TODO: right click change... -->
    <Button style="flex: 1" on:click={() => projectView.set(true)} active={$projectView} center dark title={$dictionary.remote?.projects}>
      <Icon id="folder" />
    </Button>
    <!-- TODO: right click go to recent -->
    <Button
      style="flex: 5;"
      on:click={() => projectView.set(false)}
      class="context #projectTab _close"
      active={!$projectView}
      dark
      center
      disabled={$activeProject === null}
      title={$activeProject ? $dictionary.remote?.project + ": " + $projects[$activeProject]?.name : ""}
    >
      <Icon id="project" style="padding-right: 10px;" />
      <p style="color: white; overflow: hidden;">{$activeProject ? $projects[$activeProject]?.name : ""}</p>
    </Button>
    <!-- <button onClick={() => setProject(true)} style={{width: '50%', backgroundColor: (project ? 'transparent' : ''), color: (project ? 'var(--secondary)' : '')}}>Projects</button>
    <button onClick={() => setProject(false)} style={{width: '50%', backgroundColor: (project ? '' : 'transparent'), color: (project ? '' : 'var(--secondary)')}}>Timeline</button> -->
  </span>
  {#if $projectView}
    <div class="list context #projects" style="overflow: auto;">
      <DropArea id="projects">
        <ProjectList {tree} />
        <!-- <ProjectsFolder id="/" name="All Projects" {tree} opened index={0} /> -->
      </DropArea>
    </div>
    <div class="tabs">
      <Button on:click={() => history({ id: "newFolder" })} center title={$dictionary.new?.folder}>
        <Icon id="folder" />
      </Button>
      <Button on:click={() => history({ id: "newProject" })} center title={$dictionary.new?.project}>
        <Icon id="project" />
      </Button>
    </div>
  {:else if $activeProject !== null}
    <div class="list context #project">
      <Autoscroll {offset} bind:scrollElem timeout={150}>
        <DropArea id="project" selectChildren let:fileOver file>
          <!-- {/* WIP: live on double click?? */} -->
          {#if $projects[$activeProject]?.shows.length}
            {#each $projects[$activeProject]?.shows as show, index}
              <!-- + ($activeShow?.type === "show" && $activeShow?.id === show.id ? " active" : "")} on:click={() => activeShow.set(show)} -->
              <!-- <ShowButton {...show} name={$shows[show.id]?.name} category={[$shows[show.id]?.category, true]} /> -->
<<<<<<< HEAD
              <SelectElem id="show" data={{ id: show.id, index, type: show.type }} {fileOver} borders="edges" trigger="column" draggable>
=======
              <SelectElem
                id="show"
                data={{ id: show.id, name: show.name || removeExtension(getFileName(show.id)), index, type: show.type }}
                {fileOver}
                borders="edges"
                trigger="column"
                draggable
              >
>>>>>>> b1110ea4
                {#if show.type === "section"}
                  <div class:active={$activeShow?.id === show.id} class="section context #project_section__project" on:click={() => activeShow.set({ ...show, index })}>
                    {#if show.name?.length}
                      {show.name}
                    {:else}
                      <span style="opacity: 0.5;"><T id="main.unnamed" /></span>
                    {/if}
                  </div>
                {:else}
                  <ShowButton
                    id={show.id}
                    {show}
                    {index}
                    class="context #project_{show.type ? (show.type === 'video' || show.type === 'image' ? 'media' : show.type) : 'show'}__project"
                    icon
                  />
                {/if}
              </SelectElem>
              <!-- <button class="listItem" type={show.type} on:click={() => setFreeShow({...freeShow, activeSong: obj.name})} onDoubleClick={() => setLive({type: obj.type, name: obj.name, slide: 0})}>{show.name}</button> -->
            {/each}
          {:else}
            <Center faded>
              <T id="empty.shows" />
            </Center>
          {/if}
        </DropArea>
      </Autoscroll>
    </div>
    <!-- <div class="tabs">
      <Button on:click={() => newShow()} center title={$dictionary.new?.show}>
        <Icon id="showIcon" />
      </Button>
      <Button on:click={() => newShow(true)} center title={$dictionary.new?.private}>
        <Icon id="private" />
      </Button>
    </div> -->
  {:else}
    <Center faded>
      <T id="empty.project_select" />
    </Center>
  {/if}
</div>
{#if $activeProject && !$projectView}
  <!-- <ProjectTools /> -->
  <!-- TODO: add section button -->
  <div class="tabs">
    <!-- on:click={() => history({ id: "newSection" })} -->
    <!-- title={$dictionary.new?.folder} -->
    <Button style="width: 100%;" title={$dictionary.new?.section} on:click={addSection} center>
      <Icon id="section" />
      <!-- <span style="color: var(--secondary);">
        <T id="new.section" />
      </span> -->
    </Button>
  </div>
{/if}

<style>
  .main {
    /* max-height: 50%; */
    /* width: 100%; */
    position: relative;
    display: flex;
    flex-direction: column;
    flex: 1;
    overflow-y: auto;
  }

  .tabs {
    display: flex;
    background-color: var(--primary-darker);
    /* width: 100%;
    justify-content: space-between; */
  }
  .tabs :global(button) {
    width: 50%;
  }

  .list {
    position: relative;
    display: flex;
    flex-direction: column;
    /* overflow-y: auto;
    overflow-x: hidden; */
    overflow: hidden;
    height: 100%;
  }

  .section {
    background-color: var(--primary-darker);
    /* color: var(--secondary); */
    padding: 4px 40px;
    font-size: 0.8em;
    text-align: center;
    /* font-weight: bold; */
  }
  .section.active {
    outline-offset: -2px;
    outline: 2px solid var(--primary-lighter);
  }
</style><|MERGE_RESOLUTION|>--- conflicted
+++ resolved
@@ -143,9 +143,6 @@
             {#each $projects[$activeProject]?.shows as show, index}
               <!-- + ($activeShow?.type === "show" && $activeShow?.id === show.id ? " active" : "")} on:click={() => activeShow.set(show)} -->
               <!-- <ShowButton {...show} name={$shows[show.id]?.name} category={[$shows[show.id]?.category, true]} /> -->
-<<<<<<< HEAD
-              <SelectElem id="show" data={{ id: show.id, index, type: show.type }} {fileOver} borders="edges" trigger="column" draggable>
-=======
               <SelectElem
                 id="show"
                 data={{ id: show.id, name: show.name || removeExtension(getFileName(show.id)), index, type: show.type }}
@@ -154,7 +151,6 @@
                 trigger="column"
                 draggable
               >
->>>>>>> b1110ea4
                 {#if show.type === "section"}
                   <div class:active={$activeShow?.id === show.id} class="section context #project_section__project" on:click={() => activeShow.set({ ...show, index })}>
                     {#if show.name?.length}
